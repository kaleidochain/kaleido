--- conflicted
+++ resolved
@@ -320,13 +320,8 @@
 			if peerHeight+1 == selfHeight {
 				roundVoteSet, round = pm.getParentRoundVoteSet(peerHeight)
 			} else {
-<<<<<<< HEAD
 				if certVotes, certVoteRound := pm.getCertVotesByHeight(peerHeight); certVotes != nil && len(certVotes) > 0 {
 					threshold, _ := core.GetCommitteeNumber(peerHeight, types.RoundStep3Certifying)
-=======
-				if certVotes, certVoteRound := pm.getCertVotesByHeight(peerHeight); certVotes != nil {
-					threshold, _ := types.GetCommitteeNumber(peerHeight, types.RoundStep3Certifying)
->>>>>>> 68a95f64
 					roundVoteSet = core.NewRoundVoteSetFromCertificates(certVotes, threshold)
 					round = certVoteRound
 				}
