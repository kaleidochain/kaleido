--- conflicted
+++ resolved
@@ -259,11 +259,7 @@
 	certificate := header.Certificate
 	addrSet := make(map[string]struct{})
 
-<<<<<<< HEAD
-	stateDb, err := chain.StateAtHeader(header)
-=======
 	stateDb, err := chain.StateAtHeader(parent)
->>>>>>> 06efb70e
 	if stateDb == nil || err != nil {
 		log.Warn("Unexpected!!! statedb error",
 			"height", header.Number.Uint64(), "err", err)
