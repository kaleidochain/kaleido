--- conflicted
+++ resolved
@@ -23,8 +23,6 @@
 	"sync"
 
 	"github.com/kaleidochain/kaleido/core"
-	"github.com/kaleidochain/kaleido/core/types"
-
 	"github.com/kaleidochain/kaleido/sortition"
 
 	"github.com/kaleidochain/kaleido/core/state"
@@ -130,14 +128,7 @@
 	}
 
 	ownWeight, totalWeight := core.GetWeight(mk.config, mk.Miner, parentState, totalBalanceOfMiners, hash)
-
-<<<<<<< HEAD
 	j = sortition.Choose(hash, ownWeight, threshold, totalNumber, totalWeight)
-=======
-	threshold, size := types.GetCommitteeNumber(height, step)
-	j = sortition.Choose(hash, ownWeight, threshold, size, totalWeight)
->>>>>>> 68a95f64
-
 	return
 }
 
