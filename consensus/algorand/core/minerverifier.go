--- conflicted
+++ resolved
@@ -21,8 +21,6 @@
 	"errors"
 	"fmt"
 	"math/big"
-
-	"github.com/kaleidochain/kaleido/core/types"
 
 	"github.com/kaleidochain/kaleido/core"
 
@@ -110,13 +108,7 @@
 
 	ownWeight, totalWeight := core.GetWeight(mv.config, mv.miner, parentState, totalBalanceOfMiners, hash)
 
-<<<<<<< HEAD
 	j = sortition.Choose(hash, ownWeight, threshold, totalNumber, totalWeight)
-=======
-	threshold, size := types.GetCommitteeNumber(height, step)
-	j = sortition.Choose(hash, ownWeight, threshold, size, totalWeight)
->>>>>>> 68a95f64
-
 	if j == 0 {
 		err = errors.New("sortition weight is 0")
 	}
