// Copyright (c) 2019 The kaleido Authors
// This file is part of kaleido
//
// kaleido is free software: you can redistribute it and/or modify
// it under the terms of the GNU General Public License as published by
// the Free Software Foundation, either version 3 of the License, or
// (at your option) any later version.
//
// kaleido is distributed in the hope that it will be useful,
// but WITHOUT ANY WARRANTY; without even the implied warranty of
// MERCHANTABILITY or FITNESS FOR A PARTICULAR PURPOSE. See the
// GNU General Public License for more details.
//
// You should have received a copy of the GNU General Public License
// along with kaleido. If not, see <https://www.gnu.org/licenses/>.

package core

import (
	"errors"
	"math/big"

	"github.com/ethereum/go-ethereum/log"
	"github.com/ethereum/go-ethereum/rlp"
	"github.com/kaleidochain/kaleido/common"
	"github.com/kaleidochain/kaleido/core/state"
	"github.com/kaleidochain/kaleido/crypto/ed25519"
	"github.com/kaleidochain/kaleido/params"
)

func generateMinerKey(config *params.AlgorandConfig, miner, coinbase common.Address, start uint64, lifespan uint32) (*MinerVerifier, *MinerKey, error) {
	sn := config.GetIntervalSn(start)
	_, end := config.GetInterval(sn)

	offset := start / uint64(lifespan)
	limit := end / uint64(lifespan)
	if offset >= limit {
		return nil, nil, errors.New("invalid start and lifespan")
	}

	count := limit - offset

	vrfVerifier, vrfKey := ed25519.VrfGenerateKey()
	voteVerifier, voteKey := ed25519.GenerateForwardSecureKey(offset, count)

	mv := &MinerVerifier{
		config:       config,
		miner:        miner,
		coinbase:     coinbase,
		start:        start,
		end:          end,
		lifespan:     lifespan,
		vrfVerifier:  vrfVerifier,
		voteVerifier: voteVerifier,
	}

	mk := &MinerKey{
		config: config,
		mkdata: mkdata{
			Miner:    miner,
			Coinbase: coinbase,
			Start:    start,
			End:      end,
			Lifespan: lifespan,
			VrfKey:   vrfKey,
			VoteKey:  voteKey,
		},
	}

	return mv, mk, nil
}

type seedData struct {
	Miner      common.Address
	Height     uint64
	ParentSeed ed25519.VrfOutput256
	ParentHash common.Hash
}

func (d *seedData) Bytes() []byte {
	data, _ := rlp.EncodeToBytes(d)
	return data
}

type sortitionData struct {
	Miner      common.Address
	Height     uint64
	Round      uint32
	Step       uint32
	ParentSeed ed25519.VrfOutput256
}

func (d *sortitionData) Bytes() []byte {
	data, _ := rlp.EncodeToBytes(d)
	return data
}

<<<<<<< HEAD
type stampingSortitionData struct {
	Miner      common.Address
	Height     uint64
	ParentSeed ed25519.VrfOutput256
}

func (d *stampingSortitionData) Bytes() []byte {
	data, _ := rlp.EncodeToBytes(d)
	return data
}

// GetWeight returns weight of a miner. It's caller's responsibility to check that addr is a miner of current block
func GetWeight(config *params.AlgorandConfig, miner common.Address, stateDb *state.StateDB, totalBalanceOfMiners *big.Int, hash ed25519.VrfOutput256) (ownWeight, totalWeight uint64) {
	ownBalance := state.GetBalanceWithFund(stateDb, miner)

	var hashHalf ed25519.VrfOutput256
	hashHalf[0] = 0x80

	// ownWeight = TotalWeight * ownBalance / TotalBalanceOfMiners ... reminder
	ownWeightBig := new(big.Int).Mul(config.TotalWeight, ownBalance)
	reminder := new(big.Int)
	ownWeightBig.QuoRem(ownWeightBig, totalBalanceOfMiners, reminder)

	ownWeight = ownWeightBig.Uint64()

	var delta uint64
	if reminder.Uint64() != 0 {
		r := bytes.Compare(hash[:], hashHalf[:])

		if r < 0 {
			delta = 0
		} else if r > 0 {
			delta = 1
		} else {
			if ownWeight%2 == 0 {
				delta = 0
			} else {
				delta = 1
			}
		}
	}
	ownWeight += delta
	totalWeight = config.TotalWeight.Uint64()

	log.Trace("GetWeight", "address", miner, "totalBalance", totalBalanceOfMiners, "totalWeight", totalWeight,
		"ownBalance", ownBalance, "ownWeight", ownWeight, "reminder", reminder, "hash", hexutil.Encode(hash[:3]))

	return
}

=======
>>>>>>> 68a95f64
func GetMinerVerifier(config *params.AlgorandConfig, statedb *state.StateDB, miner common.Address, height uint64) *MinerVerifier {
	minerdb := state.NewMinerContract(config)
	start, lifespan, coinbase, vrfVerifier, voteVerifier := minerdb.Get(statedb, height, miner)

	_, end := config.GetInterval(config.GetIntervalSn(start))

	return &MinerVerifier{
		config: config,

		miner:        miner,
		coinbase:     coinbase,
		start:        start,
		end:          end,
		lifespan:     lifespan,
		vrfVerifier:  vrfVerifier,
		voteVerifier: voteVerifier,
	}
}

func VerifySignatureAndCredential(mv *MinerVerifier, signBytes []byte, signature ed25519.ForwardSecureSignature, credential *types.Credential, stateDb *state.StateDB, parentSeed ed25519.VrfOutput256, totalBalanceOfMiners *big.Int) error {
	err := mv.VerifySignature(credential.Height, signBytes, signature)
	if err != nil {
		log.Warn("verify signature failed", "err", err)
		return err
	}

	err, choosedWeight := mv.VerifySortition(credential.Height, credential.Round, credential.Step, credential.Proof, parentSeed, stateDb, totalBalanceOfMiners)
	if err != nil {
<<<<<<< HEAD
		log.Warn("verify credential failed", "credential", credential, "err", err)
		return err
	}

	credential.Weight = choosedWeight
	return nil
}

func VerifyStampingSignatureAndCredential(mv *MinerVerifier, signBytes []byte, signature ed25519.ForwardSecureSignature, credential *types.Credential, stateDb *state.StateDB, parentSeed ed25519.VrfOutput256, totalBalanceOfMiners *big.Int) error {
	err := mv.VerifySignature(credential.Height, signBytes, signature)
	if err != nil {
		log.Warn("verify signature failed", "err", err)
		return err
	}

	err, choosedWeight := mv.VerifyStampingSortition(credential.Height, credential.Proof, parentSeed, stateDb, totalBalanceOfMiners)
	if err != nil {
		log.Warn("verify credential failed", "credential", credential, "err", err)
=======
		log.Warn("verify credential failed", "err", err, "credential", credential)
>>>>>>> 68a95f64
		return err
	}

	credential.Weight = choosedWeight
	return nil
<<<<<<< HEAD
}

func GetCommitteeNumber(height uint64, step uint32) (uint64, uint64) {
	const proposerThreshold = 1
	if step == types.RoundStep1Proposal {
		return proposerThreshold, params.CommitteeConfigv1.NumProposer
	}

	if step == types.RoundStep2Filtering {
		return params.CommitteeConfigv1.SoftCommitteeThreshold, params.CommitteeConfigv1.SoftCommitteeSize
	}

	if step == types.RoundStep3Certifying {
		return params.CommitteeConfigv1.CertCommitteeThreshold, params.CommitteeConfigv1.CertCommitteeSize
	}

	return params.CommitteeConfigv1.NextCommitteeThreshold, params.CommitteeConfigv1.NextCommitteeSize
}

func GetStampingCommitteeNumber(height uint64) (uint64, uint64) {
	return params.CommitteeConfigv1.StampingCommitteeThreshold, params.CommitteeConfigv1.StampingCommitteeSize
=======
>>>>>>> 68a95f64
}<|MERGE_RESOLUTION|>--- conflicted
+++ resolved
@@ -17,8 +17,12 @@
 package core
 
 import (
+	"bytes"
 	"errors"
 	"math/big"
+
+	"github.com/kaleidochain/kaleido/common/hexutil"
+	"github.com/kaleidochain/kaleido/core/types"
 
 	"github.com/ethereum/go-ethereum/log"
 	"github.com/ethereum/go-ethereum/rlp"
@@ -95,7 +99,6 @@
 	return data
 }
 
-<<<<<<< HEAD
 type stampingSortitionData struct {
 	Miner      common.Address
 	Height     uint64
@@ -146,8 +149,6 @@
 	return
 }
 
-=======
->>>>>>> 68a95f64
 func GetMinerVerifier(config *params.AlgorandConfig, statedb *state.StateDB, miner common.Address, height uint64) *MinerVerifier {
 	minerdb := state.NewMinerContract(config)
 	start, lifespan, coinbase, vrfVerifier, voteVerifier := minerdb.Get(statedb, height, miner)
@@ -176,7 +177,6 @@
 
 	err, choosedWeight := mv.VerifySortition(credential.Height, credential.Round, credential.Step, credential.Proof, parentSeed, stateDb, totalBalanceOfMiners)
 	if err != nil {
-<<<<<<< HEAD
 		log.Warn("verify credential failed", "credential", credential, "err", err)
 		return err
 	}
@@ -195,15 +195,11 @@
 	err, choosedWeight := mv.VerifyStampingSortition(credential.Height, credential.Proof, parentSeed, stateDb, totalBalanceOfMiners)
 	if err != nil {
 		log.Warn("verify credential failed", "credential", credential, "err", err)
-=======
-		log.Warn("verify credential failed", "err", err, "credential", credential)
->>>>>>> 68a95f64
 		return err
 	}
 
 	credential.Weight = choosedWeight
 	return nil
-<<<<<<< HEAD
 }
 
 func GetCommitteeNumber(height uint64, step uint32) (uint64, uint64) {
@@ -225,6 +221,4 @@
 
 func GetStampingCommitteeNumber(height uint64) (uint64, uint64) {
 	return params.CommitteeConfigv1.StampingCommitteeThreshold, params.CommitteeConfigv1.StampingCommitteeSize
-=======
->>>>>>> 68a95f64
 }