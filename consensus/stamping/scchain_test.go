--- conflicted
+++ resolved
@@ -29,7 +29,7 @@
 
 		err := chain.AddBlock(header, fc)
 		if err != nil {
-			t.Errorf("addBlock failed, height=%d, err=%v", header.Height, err)
+			t.Errorf("AddBlock failed, height=%d, err=%v", header.Height, err)
 		}
 
 		eventCh <- event{Height: header.Height, Type: newBlockEvent}
@@ -66,14 +66,9 @@
 	stampingCh := makeStampingGenerator(defaultConfig, chain, eventCh)
 
 	for s := range stampingCh {
-<<<<<<< HEAD
-		if err := chain.AddStampingCertificate(s); err != nil {
-			t.Errorf("AddStampingCertificate(%d), err:%s", s.Height, err)
-=======
 		err := chain.AddStampingCertificate(s)
 		if err != nil {
-			t.Errorf("addStampingCertificate failed, height=%d, err=%v", s.Height, err)
->>>>>>> 457e82d9
+			t.Errorf("AddStampingCertificate failed, height=%d, err=%v", s.Height, err)
 		}
 	}
 
